# Web framework
fastapi==0.115.0
uvicorn[standard]==0.30.1

# Banco de dados e ORM
SQLAlchemy==2.0.32
psycopg2-binary==2.9.9

# Migrações
alembic==1.13.2

# Configuração por variáveis de ambiente
python-dotenv==1.0.1
pydantic==1.10.15

# Analise de dados
pandas==2.3.3
numpy==1.24.3
<<<<<<< HEAD
scipy==1.11.3
=======

# OpenAI API
openai==1.55.3
httpx==0.27.2
>>>>>>> 1bb94be8
<|MERGE_RESOLUTION|>--- conflicted
+++ resolved
@@ -16,11 +16,8 @@
 # Analise de dados
 pandas==2.3.3
 numpy==1.24.3
-<<<<<<< HEAD
 scipy==1.11.3
-=======
 
 # OpenAI API
 openai==1.55.3
-httpx==0.27.2
->>>>>>> 1bb94be8
+httpx==0.27.2